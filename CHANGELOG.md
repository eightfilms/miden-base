--- conflicted
+++ resolved
@@ -13,18 +13,16 @@
 - Added high-level methods for `MockChain` and related structures (#807).
 - Changed `AccountCode` procedures from merkle tree to sequential hash + added storage_offset support (#763).
 - [BREAKING] Renamed `NoteExecutionHint` to `NoteExecutionMode` and added new `NoteExecutionHint` to `NoteMetadata` (#812, #816).
+- Implemented `create_note` and `move_asset_into_note` basic wallet procedures (#808).
+- [BREAKING] Changed the interface of the `miden::tx::add_asset_to_note` (#808).
 - [BREAKING] Refactored and simplified `NoteOrigin` and `NoteInclusionProof` structs (#810, #814).
 - Made `miden_lib::notes::build_swap_tag()` function public (#817).
 - [BREAKING] Changed the `NoteFile::NoteDetails` type to struct and added a `after_block_num` field (#823).
-- Implemented `create_note` and `move_asset_into_note` basic wallet procedures (#808).
-- [BREAKING] Interface of the `miden::tx::add_asset_to_note` procedure was changed (#808).
+- [BREAKING] Refactored account storage and vault deltas (#822).
 - Added serialization and equality comparison for `TransactionScript` (#824).
-<<<<<<< HEAD
 - [BREAKING] Migrated to Miden VM v0.10 (#826).
-=======
->>>>>>> 4ff85b72
 - Added conversions for `NoteExecutionHint` (#827).
-- [BREAKING] Refactored account storage and vault deltas (#822).
+
 
 ## 0.4.0 (2024-07-03)
 
